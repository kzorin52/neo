﻿using AntShares.Core.Scripts;
using AntShares.IO;
using AntShares.IO.Json;
using AntShares.Network;
using System;
using System.Collections.Generic;
using System.IO;
using System.Linq;
using System.Text;

namespace AntShares.Core
{
    /// <summary>
    /// 一切交易的基类
    /// </summary>
    public abstract class Transaction : Inventory
    {
        /// <summary>
        /// 交易类型
        /// </summary>
        public readonly TransactionType Type;
        /// <summary>
        /// 版本
        /// </summary>
        public const byte Version = 0;
        /// <summary>
        /// 该交易所具备的额外特性
        /// </summary>
        public TransactionAttribute[] Attributes;
        /// <summary>
        /// 输入列表
        /// </summary>
        public TransactionInput[] Inputs;
        /// <summary>
        /// 输出列表
        /// </summary>
        public TransactionOutput[] Outputs;
        /// <summary>
        /// 用于验证该交易的脚本列表
        /// </summary>
        public sealed override Script[] Scripts { get; set; }

        /// <summary>
        /// 清单类型
        /// </summary>
        public sealed override InventoryType InventoryType => InventoryType.TX;

        [NonSerialized]
        private IReadOnlyDictionary<TransactionInput, TransactionOutput> _references;
        /// <summary>
        /// 每一个交易输入所引用的交易输出
        /// </summary>
        public IReadOnlyDictionary<TransactionInput, TransactionOutput> References
        {
            get
            {
                if (_references == null)
                {
                    Dictionary<TransactionInput, TransactionOutput> dictionary = new Dictionary<TransactionInput, TransactionOutput>();
                    foreach (var group in GetAllInputs().GroupBy(p => p.PrevHash))
                    {
                        Transaction tx = Blockchain.Default.GetTransaction(group.Key);
                        if (tx == null) return null;
                        foreach (var reference in group.Select(p => new
                        {
                            Input = p,
                            Output = tx.Outputs[p.PrevIndex]
                        }))
                        {
                            dictionary.Add(reference.Input, reference.Output);
                        }
                    }
                    _references = dictionary;
                }
                return _references;
            }
        }

        /// <summary>
        /// 系统费用
        /// </summary>
        public virtual Fixed8 SystemFee => Fixed8.Zero;

        /// <summary>
        /// 用指定的类型初始化Transaction对象
        /// </summary>
        /// <param name="type">交易类型</param>
        protected Transaction(TransactionType type)
        {
            this.Type = type;
        }

        /// <summary>
        /// 反序列化
        /// </summary>
        /// <param name="reader">数据来源</param>
        public sealed override void Deserialize(BinaryReader reader)
        {
            ((ISignable)this).DeserializeUnsigned(reader);
            Scripts = reader.ReadSerializableArray<Script>();
        }

        /// <summary>
        /// 反序列化交易中的额外数据
        /// </summary>
        /// <param name="reader">数据来源</param>
        protected virtual void DeserializeExclusiveData(BinaryReader reader)
        {
        }

        /// <summary>
        /// 从指定的字节数组反序列化一笔交易
        /// </summary>
        /// <param name="value">字节数组</param>
        /// <param name="offset">偏移量，反序列化从该偏移量处开始</param>
        /// <returns>返回反序列化后的结果</returns>
        public static Transaction DeserializeFrom(byte[] value, int offset = 0)
        {
            using (MemoryStream ms = new MemoryStream(value, offset, value.Length - offset, false))
            using (BinaryReader reader = new BinaryReader(ms, Encoding.UTF8))
            {
                return DeserializeFrom(reader);
            }
        }

        /// <summary>
        /// 反序列化
        /// </summary>
        /// <param name="reader">数据来源</param>
        /// <returns>返回反序列化后的结果</returns>
        internal static Transaction DeserializeFrom(BinaryReader reader)
        {
            TransactionType type = (TransactionType)reader.ReadByte();
            string typeName = string.Format("{0}.{1}", typeof(Transaction).Namespace, type);
            Transaction transaction = typeof(Transaction).Assembly.CreateInstance(typeName) as Transaction;
            if (transaction == null)
                throw new FormatException();
            transaction.DeserializeUnsignedWithoutType(reader);
            transaction.Scripts = reader.ReadSerializableArray<Script>();
            return transaction;
        }

        public sealed override void DeserializeUnsigned(BinaryReader reader)
        {
            if ((TransactionType)reader.ReadByte() != Type)
                throw new FormatException();
            DeserializeUnsignedWithoutType(reader);
        }

        private void DeserializeUnsignedWithoutType(BinaryReader reader)
        {
            if (reader.ReadByte() != Version)
                throw new FormatException();
            DeserializeExclusiveData(reader);
            Attributes = reader.ReadSerializableArray<TransactionAttribute>();
            if (Attributes.Select(p => p.Usage).Distinct().Count() != Attributes.Length)
                throw new FormatException();
            Inputs = reader.ReadSerializableArray<TransactionInput>();
            TransactionInput[] inputs = GetAllInputs().ToArray();
            for (int i = 1; i < inputs.Length; i++)
                for (int j = 0; j < i; j++)
                    if (inputs[i].PrevHash == inputs[j].PrevHash && inputs[i].PrevIndex == inputs[j].PrevIndex)
                        throw new FormatException();
            Outputs = reader.ReadSerializableArray<TransactionOutput>();
            if (Outputs.Length > ushort.MaxValue + 1)
                throw new FormatException();
        }

        public bool Equals(Transaction other)
        {
            if (ReferenceEquals(null, other)) return false;
            if (ReferenceEquals(this, other)) return true;
            return Hash.Equals(other.Hash);
        }

        public override bool Equals(object obj)
        {
            return Equals(obj as Transaction);
        }

        /// <summary>
        /// 获取交易的所有输入
        /// </summary>
        /// <returns>返回交易的所有输入</returns>
        public virtual IEnumerable<TransactionInput> GetAllInputs()
        {
            return Inputs;
        }

        public override int GetHashCode()
        {
            return Hash.GetHashCode();
        }

        /// <summary>
        /// 获取需要校验的脚本散列值
        /// </summary>
        /// <returns>返回需要校验的脚本散列值</returns>
        public override UInt160[] GetScriptHashesForVerifying()
        {
            if (References == null) throw new InvalidOperationException();
            HashSet<UInt160> hashes = new HashSet<UInt160>(Inputs.Select(p => References[p].ScriptHash));
            foreach (var group in Outputs.GroupBy(p => p.AssetId))
            {
                RegisterTransaction tx = Blockchain.Default.GetTransaction(group.Key) as RegisterTransaction;
                if (tx == null) throw new InvalidOperationException();
                if (tx.AssetType.HasFlag(AssetType.DutyFlag))
                {
                    hashes.UnionWith(group.Select(p => p.ScriptHash));
                }
            }
            return hashes.OrderBy(p => p).ToArray();
        }

        /// <summary>
        /// 获取交易后各资产的变化量
        /// </summary>
        /// <returns>返回交易后各资产的变化量</returns>
        public IEnumerable<TransactionResult> GetTransactionResults()
        {
            if (References == null) return null;
            return References.Values.Select(p => new
            {
                AssetId = p.AssetId,
                Value = p.Value
            }).Concat(Outputs.Select(p => new
            {
                AssetId = p.AssetId,
                Value = -p.Value
            })).GroupBy(p => p.AssetId, (k, g) => new TransactionResult
            {
                AssetId = k,
                Amount = g.Sum(p => p.Value)
            }).Where(p => p.Amount != Fixed8.Zero);
        }

        /// <summary>
        /// 通知子类反序列化完毕
        /// </summary>
        protected virtual void OnDeserialized()
        {
        }

        /// <summary>
        /// 序列化
        /// </summary>
        /// <param name="writer">存放序列化后的结果</param>
        public sealed override void Serialize(BinaryWriter writer)
        {
            ((ISignable)this).SerializeUnsigned(writer);
            writer.Write(Scripts);
        }

        /// <summary>
        /// 序列化交易中的额外数据
        /// </summary>
        /// <param name="writer">存放序列化后的结果</param>
        protected virtual void SerializeExclusiveData(BinaryWriter writer)
        {
        }

        public sealed override void SerializeUnsigned(BinaryWriter writer)
        {
            writer.Write((byte)Type);
            writer.Write(Version);
            SerializeExclusiveData(writer);
            writer.Write(Attributes);
            writer.Write(Inputs);
            writer.Write(Outputs);
        }

        /// <summary>
        /// 变成json对象
        /// </summary>
        /// <returns>返回json对象</returns>
        public virtual JObject ToJson()
        {
            JObject json = new JObject();
            json["txid"] = Hash.ToString();
            json["type"] = Type;
            json["attributes"] = Attributes.Select(p => p.ToJson()).ToArray();
            json["vin"] = Inputs.Select(p => p.ToJson()).ToArray();
            json["vout"] = Outputs.Select((p, i) => p.ToJson((ushort)i)).ToArray();
            json["scripts"] = Scripts.Select(p => p.ToJson()).ToArray();
            return json;
        }

        /// <summary>
        /// 验证交易
        /// </summary>
        /// <returns>返回验证的结果</returns>
        public override bool Verify()
        {
            if (Blockchain.Default.ContainsTransaction(Hash)) return true;
            if (!Blockchain.Default.Ability.HasFlag(BlockchainAbility.UnspentIndexes) || !Blockchain.Default.Ability.HasFlag(BlockchainAbility.TransactionIndexes))
                return false;
            if (Blockchain.Default.IsDoubleSpend(this))
                return false;
<<<<<<< HEAD
            foreach (var group in Outputs.GroupBy(p => p.AssetId))
            {
                RegisterTransaction asset = Blockchain.Default.GetTransaction(group.Key) as RegisterTransaction;
                if (asset == null) return false;
                foreach (TransactionOutput output in group)
                    if (output.Value.GetData() % (long)Math.Pow(10, 8 - asset.Precision) != 0)
                        return false;
            }
=======
            foreach (UInt256 hash in Outputs.Select(p => p.AssetId).Distinct())
                if (Blockchain.Default.GetTransaction(hash)?.Type != TransactionType.RegisterTransaction)
                    return false;
>>>>>>> f11ceb8c
            TransactionResult[] results = GetTransactionResults()?.ToArray();
            if (results == null) return false;
            TransactionResult[] results_destroy = results.Where(p => p.Amount > Fixed8.Zero).ToArray();
            if (results_destroy.Length > 1) return false;
            if (results_destroy.Length == 1 && results_destroy[0].AssetId != Blockchain.AntCoin.Hash)
                return false;
            if (SystemFee > Fixed8.Zero && (results_destroy.Length == 0 || results_destroy[0].Amount < SystemFee))
                return false;
            TransactionResult[] results_issue = results.Where(p => p.Amount < Fixed8.Zero).ToArray();
            switch (Type)
            {
                case TransactionType.MinerTransaction:
                case TransactionType.ClaimTransaction:
                    if (results_issue.Any(p => p.AssetId != Blockchain.AntCoin.Hash))
                        return false;
                    break;
                case TransactionType.IssueTransaction:
                    if (results_issue.Any(p => p.AssetId == Blockchain.AntCoin.Hash))
                        return false;
                    break;
                default:
                    if (results_issue.Length > 0)
                        return false;
                    break;
            }
            TransactionAttribute script = Attributes.FirstOrDefault(p => p.Usage == TransactionAttributeUsage.Script);
            if (script != null)
            {
                ScriptEngine engine = new ScriptEngine(new Script
                {
                    StackScript = new byte[0],
                    RedeemScript = script.Data
                }, this);
                if (!engine.Execute()) return false;
            }
            return this.VerifySignature();
        }
    }
}
<|MERGE_RESOLUTION|>--- conflicted
+++ resolved
@@ -1,351 +1,345 @@
-﻿using AntShares.Core.Scripts;
-using AntShares.IO;
-using AntShares.IO.Json;
-using AntShares.Network;
-using System;
-using System.Collections.Generic;
-using System.IO;
-using System.Linq;
-using System.Text;
-
-namespace AntShares.Core
-{
-    /// <summary>
-    /// 一切交易的基类
-    /// </summary>
-    public abstract class Transaction : Inventory
-    {
-        /// <summary>
-        /// 交易类型
-        /// </summary>
-        public readonly TransactionType Type;
-        /// <summary>
-        /// 版本
-        /// </summary>
-        public const byte Version = 0;
-        /// <summary>
-        /// 该交易所具备的额外特性
-        /// </summary>
-        public TransactionAttribute[] Attributes;
-        /// <summary>
-        /// 输入列表
-        /// </summary>
-        public TransactionInput[] Inputs;
-        /// <summary>
-        /// 输出列表
-        /// </summary>
-        public TransactionOutput[] Outputs;
-        /// <summary>
-        /// 用于验证该交易的脚本列表
-        /// </summary>
-        public sealed override Script[] Scripts { get; set; }
-
-        /// <summary>
-        /// 清单类型
-        /// </summary>
-        public sealed override InventoryType InventoryType => InventoryType.TX;
-
-        [NonSerialized]
-        private IReadOnlyDictionary<TransactionInput, TransactionOutput> _references;
-        /// <summary>
-        /// 每一个交易输入所引用的交易输出
-        /// </summary>
-        public IReadOnlyDictionary<TransactionInput, TransactionOutput> References
-        {
-            get
-            {
-                if (_references == null)
-                {
-                    Dictionary<TransactionInput, TransactionOutput> dictionary = new Dictionary<TransactionInput, TransactionOutput>();
-                    foreach (var group in GetAllInputs().GroupBy(p => p.PrevHash))
-                    {
-                        Transaction tx = Blockchain.Default.GetTransaction(group.Key);
-                        if (tx == null) return null;
-                        foreach (var reference in group.Select(p => new
-                        {
-                            Input = p,
-                            Output = tx.Outputs[p.PrevIndex]
-                        }))
-                        {
-                            dictionary.Add(reference.Input, reference.Output);
-                        }
-                    }
-                    _references = dictionary;
-                }
-                return _references;
-            }
-        }
-
-        /// <summary>
-        /// 系统费用
-        /// </summary>
-        public virtual Fixed8 SystemFee => Fixed8.Zero;
-
-        /// <summary>
-        /// 用指定的类型初始化Transaction对象
-        /// </summary>
-        /// <param name="type">交易类型</param>
-        protected Transaction(TransactionType type)
-        {
-            this.Type = type;
-        }
-
-        /// <summary>
-        /// 反序列化
-        /// </summary>
-        /// <param name="reader">数据来源</param>
-        public sealed override void Deserialize(BinaryReader reader)
-        {
-            ((ISignable)this).DeserializeUnsigned(reader);
-            Scripts = reader.ReadSerializableArray<Script>();
-        }
-
-        /// <summary>
-        /// 反序列化交易中的额外数据
-        /// </summary>
-        /// <param name="reader">数据来源</param>
-        protected virtual void DeserializeExclusiveData(BinaryReader reader)
-        {
-        }
-
-        /// <summary>
-        /// 从指定的字节数组反序列化一笔交易
-        /// </summary>
-        /// <param name="value">字节数组</param>
-        /// <param name="offset">偏移量，反序列化从该偏移量处开始</param>
-        /// <returns>返回反序列化后的结果</returns>
-        public static Transaction DeserializeFrom(byte[] value, int offset = 0)
-        {
-            using (MemoryStream ms = new MemoryStream(value, offset, value.Length - offset, false))
-            using (BinaryReader reader = new BinaryReader(ms, Encoding.UTF8))
-            {
-                return DeserializeFrom(reader);
-            }
-        }
-
-        /// <summary>
-        /// 反序列化
-        /// </summary>
-        /// <param name="reader">数据来源</param>
-        /// <returns>返回反序列化后的结果</returns>
-        internal static Transaction DeserializeFrom(BinaryReader reader)
-        {
-            TransactionType type = (TransactionType)reader.ReadByte();
-            string typeName = string.Format("{0}.{1}", typeof(Transaction).Namespace, type);
-            Transaction transaction = typeof(Transaction).Assembly.CreateInstance(typeName) as Transaction;
-            if (transaction == null)
-                throw new FormatException();
-            transaction.DeserializeUnsignedWithoutType(reader);
-            transaction.Scripts = reader.ReadSerializableArray<Script>();
-            return transaction;
-        }
-
-        public sealed override void DeserializeUnsigned(BinaryReader reader)
-        {
-            if ((TransactionType)reader.ReadByte() != Type)
-                throw new FormatException();
-            DeserializeUnsignedWithoutType(reader);
-        }
-
-        private void DeserializeUnsignedWithoutType(BinaryReader reader)
-        {
-            if (reader.ReadByte() != Version)
-                throw new FormatException();
-            DeserializeExclusiveData(reader);
-            Attributes = reader.ReadSerializableArray<TransactionAttribute>();
-            if (Attributes.Select(p => p.Usage).Distinct().Count() != Attributes.Length)
-                throw new FormatException();
-            Inputs = reader.ReadSerializableArray<TransactionInput>();
-            TransactionInput[] inputs = GetAllInputs().ToArray();
-            for (int i = 1; i < inputs.Length; i++)
-                for (int j = 0; j < i; j++)
-                    if (inputs[i].PrevHash == inputs[j].PrevHash && inputs[i].PrevIndex == inputs[j].PrevIndex)
-                        throw new FormatException();
-            Outputs = reader.ReadSerializableArray<TransactionOutput>();
-            if (Outputs.Length > ushort.MaxValue + 1)
-                throw new FormatException();
-        }
-
-        public bool Equals(Transaction other)
-        {
-            if (ReferenceEquals(null, other)) return false;
-            if (ReferenceEquals(this, other)) return true;
-            return Hash.Equals(other.Hash);
-        }
-
-        public override bool Equals(object obj)
-        {
-            return Equals(obj as Transaction);
-        }
-
-        /// <summary>
-        /// 获取交易的所有输入
-        /// </summary>
-        /// <returns>返回交易的所有输入</returns>
-        public virtual IEnumerable<TransactionInput> GetAllInputs()
-        {
-            return Inputs;
-        }
-
-        public override int GetHashCode()
-        {
-            return Hash.GetHashCode();
-        }
-
-        /// <summary>
-        /// 获取需要校验的脚本散列值
-        /// </summary>
-        /// <returns>返回需要校验的脚本散列值</returns>
-        public override UInt160[] GetScriptHashesForVerifying()
-        {
-            if (References == null) throw new InvalidOperationException();
-            HashSet<UInt160> hashes = new HashSet<UInt160>(Inputs.Select(p => References[p].ScriptHash));
-            foreach (var group in Outputs.GroupBy(p => p.AssetId))
-            {
-                RegisterTransaction tx = Blockchain.Default.GetTransaction(group.Key) as RegisterTransaction;
-                if (tx == null) throw new InvalidOperationException();
-                if (tx.AssetType.HasFlag(AssetType.DutyFlag))
-                {
-                    hashes.UnionWith(group.Select(p => p.ScriptHash));
-                }
-            }
-            return hashes.OrderBy(p => p).ToArray();
-        }
-
-        /// <summary>
-        /// 获取交易后各资产的变化量
-        /// </summary>
-        /// <returns>返回交易后各资产的变化量</returns>
-        public IEnumerable<TransactionResult> GetTransactionResults()
-        {
-            if (References == null) return null;
-            return References.Values.Select(p => new
-            {
-                AssetId = p.AssetId,
-                Value = p.Value
-            }).Concat(Outputs.Select(p => new
-            {
-                AssetId = p.AssetId,
-                Value = -p.Value
-            })).GroupBy(p => p.AssetId, (k, g) => new TransactionResult
-            {
-                AssetId = k,
-                Amount = g.Sum(p => p.Value)
-            }).Where(p => p.Amount != Fixed8.Zero);
-        }
-
-        /// <summary>
-        /// 通知子类反序列化完毕
-        /// </summary>
-        protected virtual void OnDeserialized()
-        {
-        }
-
-        /// <summary>
-        /// 序列化
-        /// </summary>
-        /// <param name="writer">存放序列化后的结果</param>
-        public sealed override void Serialize(BinaryWriter writer)
-        {
-            ((ISignable)this).SerializeUnsigned(writer);
-            writer.Write(Scripts);
-        }
-
-        /// <summary>
-        /// 序列化交易中的额外数据
-        /// </summary>
-        /// <param name="writer">存放序列化后的结果</param>
-        protected virtual void SerializeExclusiveData(BinaryWriter writer)
-        {
-        }
-
-        public sealed override void SerializeUnsigned(BinaryWriter writer)
-        {
-            writer.Write((byte)Type);
-            writer.Write(Version);
-            SerializeExclusiveData(writer);
-            writer.Write(Attributes);
-            writer.Write(Inputs);
-            writer.Write(Outputs);
-        }
-
-        /// <summary>
-        /// 变成json对象
-        /// </summary>
-        /// <returns>返回json对象</returns>
-        public virtual JObject ToJson()
-        {
-            JObject json = new JObject();
-            json["txid"] = Hash.ToString();
-            json["type"] = Type;
-            json["attributes"] = Attributes.Select(p => p.ToJson()).ToArray();
-            json["vin"] = Inputs.Select(p => p.ToJson()).ToArray();
-            json["vout"] = Outputs.Select((p, i) => p.ToJson((ushort)i)).ToArray();
-            json["scripts"] = Scripts.Select(p => p.ToJson()).ToArray();
-            return json;
-        }
-
-        /// <summary>
-        /// 验证交易
-        /// </summary>
-        /// <returns>返回验证的结果</returns>
-        public override bool Verify()
-        {
-            if (Blockchain.Default.ContainsTransaction(Hash)) return true;
-            if (!Blockchain.Default.Ability.HasFlag(BlockchainAbility.UnspentIndexes) || !Blockchain.Default.Ability.HasFlag(BlockchainAbility.TransactionIndexes))
-                return false;
-            if (Blockchain.Default.IsDoubleSpend(this))
-                return false;
-<<<<<<< HEAD
-            foreach (var group in Outputs.GroupBy(p => p.AssetId))
-            {
-                RegisterTransaction asset = Blockchain.Default.GetTransaction(group.Key) as RegisterTransaction;
-                if (asset == null) return false;
-                foreach (TransactionOutput output in group)
-                    if (output.Value.GetData() % (long)Math.Pow(10, 8 - asset.Precision) != 0)
-                        return false;
-            }
-=======
-            foreach (UInt256 hash in Outputs.Select(p => p.AssetId).Distinct())
-                if (Blockchain.Default.GetTransaction(hash)?.Type != TransactionType.RegisterTransaction)
-                    return false;
->>>>>>> f11ceb8c
-            TransactionResult[] results = GetTransactionResults()?.ToArray();
-            if (results == null) return false;
-            TransactionResult[] results_destroy = results.Where(p => p.Amount > Fixed8.Zero).ToArray();
-            if (results_destroy.Length > 1) return false;
-            if (results_destroy.Length == 1 && results_destroy[0].AssetId != Blockchain.AntCoin.Hash)
-                return false;
-            if (SystemFee > Fixed8.Zero && (results_destroy.Length == 0 || results_destroy[0].Amount < SystemFee))
-                return false;
-            TransactionResult[] results_issue = results.Where(p => p.Amount < Fixed8.Zero).ToArray();
-            switch (Type)
-            {
-                case TransactionType.MinerTransaction:
-                case TransactionType.ClaimTransaction:
-                    if (results_issue.Any(p => p.AssetId != Blockchain.AntCoin.Hash))
-                        return false;
-                    break;
-                case TransactionType.IssueTransaction:
-                    if (results_issue.Any(p => p.AssetId == Blockchain.AntCoin.Hash))
-                        return false;
-                    break;
-                default:
-                    if (results_issue.Length > 0)
-                        return false;
-                    break;
-            }
-            TransactionAttribute script = Attributes.FirstOrDefault(p => p.Usage == TransactionAttributeUsage.Script);
-            if (script != null)
-            {
-                ScriptEngine engine = new ScriptEngine(new Script
-                {
-                    StackScript = new byte[0],
-                    RedeemScript = script.Data
-                }, this);
-                if (!engine.Execute()) return false;
-            }
-            return this.VerifySignature();
-        }
-    }
-}
+﻿using AntShares.Core.Scripts;
+using AntShares.IO;
+using AntShares.IO.Json;
+using AntShares.Network;
+using System;
+using System.Collections.Generic;
+using System.IO;
+using System.Linq;
+using System.Text;
+
+namespace AntShares.Core
+{
+    /// <summary>
+    /// 一切交易的基类
+    /// </summary>
+    public abstract class Transaction : Inventory
+    {
+        /// <summary>
+        /// 交易类型
+        /// </summary>
+        public readonly TransactionType Type;
+        /// <summary>
+        /// 版本
+        /// </summary>
+        public const byte Version = 0;
+        /// <summary>
+        /// 该交易所具备的额外特性
+        /// </summary>
+        public TransactionAttribute[] Attributes;
+        /// <summary>
+        /// 输入列表
+        /// </summary>
+        public TransactionInput[] Inputs;
+        /// <summary>
+        /// 输出列表
+        /// </summary>
+        public TransactionOutput[] Outputs;
+        /// <summary>
+        /// 用于验证该交易的脚本列表
+        /// </summary>
+        public sealed override Script[] Scripts { get; set; }
+
+        /// <summary>
+        /// 清单类型
+        /// </summary>
+        public sealed override InventoryType InventoryType => InventoryType.TX;
+
+        [NonSerialized]
+        private IReadOnlyDictionary<TransactionInput, TransactionOutput> _references;
+        /// <summary>
+        /// 每一个交易输入所引用的交易输出
+        /// </summary>
+        public IReadOnlyDictionary<TransactionInput, TransactionOutput> References
+        {
+            get
+            {
+                if (_references == null)
+                {
+                    Dictionary<TransactionInput, TransactionOutput> dictionary = new Dictionary<TransactionInput, TransactionOutput>();
+                    foreach (var group in GetAllInputs().GroupBy(p => p.PrevHash))
+                    {
+                        Transaction tx = Blockchain.Default.GetTransaction(group.Key);
+                        if (tx == null) return null;
+                        foreach (var reference in group.Select(p => new
+                        {
+                            Input = p,
+                            Output = tx.Outputs[p.PrevIndex]
+                        }))
+                        {
+                            dictionary.Add(reference.Input, reference.Output);
+                        }
+                    }
+                    _references = dictionary;
+                }
+                return _references;
+            }
+        }
+
+        /// <summary>
+        /// 系统费用
+        /// </summary>
+        public virtual Fixed8 SystemFee => Fixed8.Zero;
+
+        /// <summary>
+        /// 用指定的类型初始化Transaction对象
+        /// </summary>
+        /// <param name="type">交易类型</param>
+        protected Transaction(TransactionType type)
+        {
+            this.Type = type;
+        }
+
+        /// <summary>
+        /// 反序列化
+        /// </summary>
+        /// <param name="reader">数据来源</param>
+        public sealed override void Deserialize(BinaryReader reader)
+        {
+            ((ISignable)this).DeserializeUnsigned(reader);
+            Scripts = reader.ReadSerializableArray<Script>();
+        }
+
+        /// <summary>
+        /// 反序列化交易中的额外数据
+        /// </summary>
+        /// <param name="reader">数据来源</param>
+        protected virtual void DeserializeExclusiveData(BinaryReader reader)
+        {
+        }
+
+        /// <summary>
+        /// 从指定的字节数组反序列化一笔交易
+        /// </summary>
+        /// <param name="value">字节数组</param>
+        /// <param name="offset">偏移量，反序列化从该偏移量处开始</param>
+        /// <returns>返回反序列化后的结果</returns>
+        public static Transaction DeserializeFrom(byte[] value, int offset = 0)
+        {
+            using (MemoryStream ms = new MemoryStream(value, offset, value.Length - offset, false))
+            using (BinaryReader reader = new BinaryReader(ms, Encoding.UTF8))
+            {
+                return DeserializeFrom(reader);
+            }
+        }
+
+        /// <summary>
+        /// 反序列化
+        /// </summary>
+        /// <param name="reader">数据来源</param>
+        /// <returns>返回反序列化后的结果</returns>
+        internal static Transaction DeserializeFrom(BinaryReader reader)
+        {
+            TransactionType type = (TransactionType)reader.ReadByte();
+            string typeName = string.Format("{0}.{1}", typeof(Transaction).Namespace, type);
+            Transaction transaction = typeof(Transaction).Assembly.CreateInstance(typeName) as Transaction;
+            if (transaction == null)
+                throw new FormatException();
+            transaction.DeserializeUnsignedWithoutType(reader);
+            transaction.Scripts = reader.ReadSerializableArray<Script>();
+            return transaction;
+        }
+
+        public sealed override void DeserializeUnsigned(BinaryReader reader)
+        {
+            if ((TransactionType)reader.ReadByte() != Type)
+                throw new FormatException();
+            DeserializeUnsignedWithoutType(reader);
+        }
+
+        private void DeserializeUnsignedWithoutType(BinaryReader reader)
+        {
+            if (reader.ReadByte() != Version)
+                throw new FormatException();
+            DeserializeExclusiveData(reader);
+            Attributes = reader.ReadSerializableArray<TransactionAttribute>();
+            if (Attributes.Select(p => p.Usage).Distinct().Count() != Attributes.Length)
+                throw new FormatException();
+            Inputs = reader.ReadSerializableArray<TransactionInput>();
+            TransactionInput[] inputs = GetAllInputs().ToArray();
+            for (int i = 1; i < inputs.Length; i++)
+                for (int j = 0; j < i; j++)
+                    if (inputs[i].PrevHash == inputs[j].PrevHash && inputs[i].PrevIndex == inputs[j].PrevIndex)
+                        throw new FormatException();
+            Outputs = reader.ReadSerializableArray<TransactionOutput>();
+            if (Outputs.Length > ushort.MaxValue + 1)
+                throw new FormatException();
+        }
+
+        public bool Equals(Transaction other)
+        {
+            if (ReferenceEquals(null, other)) return false;
+            if (ReferenceEquals(this, other)) return true;
+            return Hash.Equals(other.Hash);
+        }
+
+        public override bool Equals(object obj)
+        {
+            return Equals(obj as Transaction);
+        }
+
+        /// <summary>
+        /// 获取交易的所有输入
+        /// </summary>
+        /// <returns>返回交易的所有输入</returns>
+        public virtual IEnumerable<TransactionInput> GetAllInputs()
+        {
+            return Inputs;
+        }
+
+        public override int GetHashCode()
+        {
+            return Hash.GetHashCode();
+        }
+
+        /// <summary>
+        /// 获取需要校验的脚本散列值
+        /// </summary>
+        /// <returns>返回需要校验的脚本散列值</returns>
+        public override UInt160[] GetScriptHashesForVerifying()
+        {
+            if (References == null) throw new InvalidOperationException();
+            HashSet<UInt160> hashes = new HashSet<UInt160>(Inputs.Select(p => References[p].ScriptHash));
+            foreach (var group in Outputs.GroupBy(p => p.AssetId))
+            {
+                RegisterTransaction tx = Blockchain.Default.GetTransaction(group.Key) as RegisterTransaction;
+                if (tx == null) throw new InvalidOperationException();
+                if (tx.AssetType.HasFlag(AssetType.DutyFlag))
+                {
+                    hashes.UnionWith(group.Select(p => p.ScriptHash));
+                }
+            }
+            return hashes.OrderBy(p => p).ToArray();
+        }
+
+        /// <summary>
+        /// 获取交易后各资产的变化量
+        /// </summary>
+        /// <returns>返回交易后各资产的变化量</returns>
+        public IEnumerable<TransactionResult> GetTransactionResults()
+        {
+            if (References == null) return null;
+            return References.Values.Select(p => new
+            {
+                AssetId = p.AssetId,
+                Value = p.Value
+            }).Concat(Outputs.Select(p => new
+            {
+                AssetId = p.AssetId,
+                Value = -p.Value
+            })).GroupBy(p => p.AssetId, (k, g) => new TransactionResult
+            {
+                AssetId = k,
+                Amount = g.Sum(p => p.Value)
+            }).Where(p => p.Amount != Fixed8.Zero);
+        }
+
+        /// <summary>
+        /// 通知子类反序列化完毕
+        /// </summary>
+        protected virtual void OnDeserialized()
+        {
+        }
+
+        /// <summary>
+        /// 序列化
+        /// </summary>
+        /// <param name="writer">存放序列化后的结果</param>
+        public sealed override void Serialize(BinaryWriter writer)
+        {
+            ((ISignable)this).SerializeUnsigned(writer);
+            writer.Write(Scripts);
+        }
+
+        /// <summary>
+        /// 序列化交易中的额外数据
+        /// </summary>
+        /// <param name="writer">存放序列化后的结果</param>
+        protected virtual void SerializeExclusiveData(BinaryWriter writer)
+        {
+        }
+
+        public sealed override void SerializeUnsigned(BinaryWriter writer)
+        {
+            writer.Write((byte)Type);
+            writer.Write(Version);
+            SerializeExclusiveData(writer);
+            writer.Write(Attributes);
+            writer.Write(Inputs);
+            writer.Write(Outputs);
+        }
+
+        /// <summary>
+        /// 变成json对象
+        /// </summary>
+        /// <returns>返回json对象</returns>
+        public virtual JObject ToJson()
+        {
+            JObject json = new JObject();
+            json["txid"] = Hash.ToString();
+            json["type"] = Type;
+            json["attributes"] = Attributes.Select(p => p.ToJson()).ToArray();
+            json["vin"] = Inputs.Select(p => p.ToJson()).ToArray();
+            json["vout"] = Outputs.Select((p, i) => p.ToJson((ushort)i)).ToArray();
+            json["scripts"] = Scripts.Select(p => p.ToJson()).ToArray();
+            return json;
+        }
+
+        /// <summary>
+        /// 验证交易
+        /// </summary>
+        /// <returns>返回验证的结果</returns>
+        public override bool Verify()
+        {
+            if (Blockchain.Default.ContainsTransaction(Hash)) return true;
+            if (!Blockchain.Default.Ability.HasFlag(BlockchainAbility.UnspentIndexes) || !Blockchain.Default.Ability.HasFlag(BlockchainAbility.TransactionIndexes))
+                return false;
+            if (Blockchain.Default.IsDoubleSpend(this))
+                return false;
+            foreach (var group in Outputs.GroupBy(p => p.AssetId))
+            {
+                RegisterTransaction asset = Blockchain.Default.GetTransaction(group.Key) as RegisterTransaction;
+                if (asset == null) return false;
+                foreach (TransactionOutput output in group)
+                    if (output.Value.GetData() % (long)Math.Pow(10, 8 - asset.Precision) != 0)
+                        return false;
+            }
+            TransactionResult[] results = GetTransactionResults()?.ToArray();
+            if (results == null) return false;
+            TransactionResult[] results_destroy = results.Where(p => p.Amount > Fixed8.Zero).ToArray();
+            if (results_destroy.Length > 1) return false;
+            if (results_destroy.Length == 1 && results_destroy[0].AssetId != Blockchain.AntCoin.Hash)
+                return false;
+            if (SystemFee > Fixed8.Zero && (results_destroy.Length == 0 || results_destroy[0].Amount < SystemFee))
+                return false;
+            TransactionResult[] results_issue = results.Where(p => p.Amount < Fixed8.Zero).ToArray();
+            switch (Type)
+            {
+                case TransactionType.MinerTransaction:
+                case TransactionType.ClaimTransaction:
+                    if (results_issue.Any(p => p.AssetId != Blockchain.AntCoin.Hash))
+                        return false;
+                    break;
+                case TransactionType.IssueTransaction:
+                    if (results_issue.Any(p => p.AssetId == Blockchain.AntCoin.Hash))
+                        return false;
+                    break;
+                default:
+                    if (results_issue.Length > 0)
+                        return false;
+                    break;
+            }
+            TransactionAttribute script = Attributes.FirstOrDefault(p => p.Usage == TransactionAttributeUsage.Script);
+            if (script != null)
+            {
+                ScriptEngine engine = new ScriptEngine(new Script
+                {
+                    StackScript = new byte[0],
+                    RedeemScript = script.Data
+                }, this);
+                if (!engine.Execute()) return false;
+            }
+            return this.VerifySignature();
+        }
+    }
+}